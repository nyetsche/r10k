--- conflicted
+++ resolved
@@ -1,6 +1,2 @@
-<<<<<<< HEAD
-*        @puppetlabs/puppetserver-maintainers
-/docker/ @puppetlabs/pupperware
-=======
-* @puppetlabs/puppetserver-maintainers @adrienthebo @dhollinger
->>>>>>> a3494190
+*        @puppetlabs/puppetserver-maintainers @adrienthebo @dhollinger
+/docker/ @puppetlabs/pupperware