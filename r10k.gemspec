--- conflicted
+++ resolved
@@ -28,17 +28,9 @@
   s.add_dependency 'log4r',     '1.1.10'
   s.add_dependency 'multi_json', '~> 1.10'
 
-<<<<<<< HEAD
-  s.add_dependency 'puppet_forge', '>= 2.3.0', '< 4'
-
-  s.add_dependency 'gettext-setup', '~>0.24'
-=======
   s.add_dependency 'puppet_forge', '>= 2.3.0'
 
   s.add_dependency 'gettext-setup', '~>0.24'
-  s.add_dependency 'fast_gettext', ['>= 1.1.0', '< 3.0.0']
-  s.add_dependency 'gettext', ['>= 3.0.2', '< 4.0.0']
->>>>>>> 28232fa2
 
   s.add_dependency 'jwt', '~> 2.2.3'
   s.add_dependency 'minitar', '~> 0.9'
