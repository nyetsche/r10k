require 'r10k/action/cri_runner'

module R10K
  module Action
    module Puppetfile
      # Extend the default Cri Runner with Puppetfile specific opts
      #
      # @api private
<<<<<<< HEAD
=======
      # @deprecated The use of these environment variables is deprecated and
      #   will be removed in 3.0.0.
>>>>>>> af27b3eb
      class CriRunner < R10K::Action::CriRunner

        include R10K::Logging

        def handle_opts(opts)
          opts[:root]       ||= wd
<<<<<<< HEAD
=======
          if env['PUPPETFILE_DIR'] || env['PUPPETFILE']
            logger.warn _("The use of the PUPPETFILE and PUPPETFILE_DIR environment variables is deprecated.")
          end
          opts[:moduledir]  ||= env['PUPPETFILE_DIR']
          opts[:puppetfile] ||= env['PUPPETFILE']
>>>>>>> af27b3eb
          super(opts)
        end

        private

        def wd
          Dir.getwd
        end
      end
    end
  end
end<|MERGE_RESOLUTION|>--- conflicted
+++ resolved
@@ -6,25 +6,12 @@
       # Extend the default Cri Runner with Puppetfile specific opts
       #
       # @api private
-<<<<<<< HEAD
-=======
-      # @deprecated The use of these environment variables is deprecated and
-      #   will be removed in 3.0.0.
->>>>>>> af27b3eb
       class CriRunner < R10K::Action::CriRunner
 
         include R10K::Logging
 
         def handle_opts(opts)
           opts[:root]       ||= wd
-<<<<<<< HEAD
-=======
-          if env['PUPPETFILE_DIR'] || env['PUPPETFILE']
-            logger.warn _("The use of the PUPPETFILE and PUPPETFILE_DIR environment variables is deprecated.")
-          end
-          opts[:moduledir]  ||= env['PUPPETFILE_DIR']
-          opts[:puppetfile] ||= env['PUPPETFILE']
->>>>>>> af27b3eb
           super(opts)
         end
 
