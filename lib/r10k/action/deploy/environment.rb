require 'r10k/util/setopts'
require 'r10k/deployment'
require 'r10k/logging'
require 'r10k/action/visitor'
require 'r10k/action/base'
require 'r10k/action/deploy/deploy_helpers'
require 'json'

module R10K
  module Action
    module Deploy
      class Environment < R10K::Action::Base

        include R10K::Action::Deploy::DeployHelpers

        attr_reader :force

        def initialize(opts, argv, settings = nil)
          settings ||= {}
          @purge_levels = settings.fetch(:deploy, {}).fetch(:purge_levels, [])
          @user_purge_whitelist = settings.fetch(:deploy, {}).fetch(:purge_whitelist, [])
          @generate_types = settings.fetch(:deploy, {}).fetch(:generate_types, false)

          super

          # @force here is used to make it easier to reason about
          @force = !@no_force
          @argv = @argv.map { |arg| arg.gsub(/\W/,'_') }
        end

        def call
          @visit_ok = true

          expect_config!
          deployment = R10K::Deployment.new(@settings)
          check_write_lock!(@settings)

          deployment.accept(self)
          @visit_ok
        end

        include R10K::Action::Visitor

        private

        def visit_deployment(deployment)
          # Ensure that everything can be preloaded. If we cannot preload all
          # sources then we can't fully enumerate all environments which
          # could be dangerous. If this fails then an exception will be raised
          # and execution will be halted.
          deployment.preload!
          deployment.validate!

          undeployable = undeployable_environment_names(deployment.environments, @argv)
          if !undeployable.empty?
            @visit_ok = false
            logger.error _("Environment(s) \'%{environments}\' cannot be found in any source and will not be deployed.") % {environments: undeployable.join(", ")}
          end

          yield

          if @purge_levels.include?(:deployment)
            logger.debug("Purging unmanaged environments for deployment...")
            deployment.purge!
          end
        ensure
          if (postcmd = @settings[:postrun])
            if postcmd.grep('$modifiedenvs').any?
              envs = deployment.environments.map { |e| e.dirname }
              envs.reject! { |e| !@argv.include?(e) } if @argv.any?
              postcmd = postcmd.map { |e| e.gsub('$modifiedenvs', envs.join(' ')) }
            end
            subproc = R10K::Util::Subprocess.new(postcmd)
            subproc.logger = logger
            subproc.execute
          end
        end

        def visit_source(source)
          yield
        end

        def visit_environment(environment)
          if !(@argv.empty? || @argv.any? { |name| environment.dirname == name })
            logger.debug1(_("Environment %{env_dir} does not match environment name filter, skipping") % {env_dir: environment.dirname})
            return
          end

          started_at = Time.new
          @environment_ok = true

          status = environment.status
          logger.info _("Deploying environment %{env_path}") % {env_path: environment.path}

          environment.sync
          logger.info _("Environment %{env_dir} is now at %{env_signature}") % {env_dir: environment.dirname, env_signature: environment.signature}

          if status == :absent || @puppetfile
            if status == :absent
              logger.debug(_("Environment %{env_dir} is new, updating all modules") % {env_dir: environment.dirname})
            end

            previous_ok = @visit_ok
            @visit_ok = true
            yield
            @environment_ok = @visit_ok
            @visit_ok &&= previous_ok
          end

          if @purge_levels.include?(:environment)
            if @visit_ok
              logger.debug("Purging unmanaged content for environment '#{environment.dirname}'...")
              environment.purge!(:recurse => true, :whitelist => environment.whitelist(@user_purge_whitelist))
            else
              logger.debug("Not purging unmanaged content for environment '#{environment.dirname}' due to prior deploy failures.")
            end
          end

          if @generate_types
            if @environment_ok
              logger.debug("Generating puppet types for environment '#{environment.dirname}'...")
              environment.generate_types!
            else
              logger.debug("Not generating puppet types for environment '#{environment.dirname}' due to puppetfile failures.")
            end
          end

          write_environment_info!(environment, started_at, @visit_ok)
        end

        def visit_puppetfile(puppetfile)
          puppetfile.load(@opts[:'default-branch-override'])

          yield

          if @purge_levels.include?(:puppetfile)
            logger.debug("Purging unmanaged Puppetfile content for environment '#{puppetfile.environment.dirname}'...")
            puppetfile.purge!
          end
        end

        def visit_module(mod)
          logger.info _("Deploying Puppetfile content %{mod_path}") % {mod_path: mod.path}
          mod.sync(force: @force)
        end

        def write_environment_info!(environment, started_at, success)
          File.open("#{environment.path}/.r10k-deploy.json", 'w') do |f|
            deploy_info = environment.info.merge({
              :started_at => started_at,
              :finished_at => Time.new,
              :deploy_success => success,
            })

            f.puts(JSON.pretty_generate(deploy_info))
          end
        end

        def undeployable_environment_names(environments, expected_names)
          if expected_names.empty?
            []
          else
            known_names = environments.map(&:dirname)
            expected_names - known_names
          end
        end

        def allowed_initialize_opts
<<<<<<< HEAD
          super.merge(puppetfile: :self, cachedir: :self, 'no-force': :self, 'generate-types': :self, 'puppet-path': :self)
=======
          super.merge(puppetfile: :self, cachedir: :self, :'no-force' => :self, :'default-branch-override' => :self)
>>>>>>> e35be198
        end
      end
    end
  end
end<|MERGE_RESOLUTION|>--- conflicted
+++ resolved
@@ -166,11 +166,12 @@
         end
 
         def allowed_initialize_opts
-<<<<<<< HEAD
-          super.merge(puppetfile: :self, cachedir: :self, 'no-force': :self, 'generate-types': :self, 'puppet-path': :self)
-=======
-          super.merge(puppetfile: :self, cachedir: :self, :'no-force' => :self, :'default-branch-override' => :self)
->>>>>>> e35be198
+          super.merge(puppetfile: :self,
+                      cachedir: :self,
+                      'no-force': :self,
+                      'generate-types': :self,
+                      'puppet-path': :self,
+                      'default-branch-override': :self)
         end
       end
     end
