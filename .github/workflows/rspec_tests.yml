--- conflicted
+++ resolved
@@ -11,20 +11,11 @@
     strategy:
       matrix:
         cfg:
-<<<<<<< HEAD
           - {os: ubuntu-latest, ruby: 2.6}
           - {os: ubuntu-latest, ruby: 2.7}
           - {os: ubuntu-latest, ruby: 3.1}
           - {os: ubuntu-latest, ruby: 3.2}
           - {os: ubuntu-latest, ruby: jruby-9.3}
-=======
-          - {os: ubuntu-latest, ruby: 2.5}
-          - {os: ubuntu-latest, ruby: 2.6}
-          - {os: ubuntu-latest, ruby: 2.7}
-          - {os: ubuntu-latest, ruby: 3.2}
-          - {os: ubuntu-latest, ruby: jruby-9.2.10.0}
-          - {os: windows-2019, ruby: 2.5}
->>>>>>> bad0ca8f
           - {os: windows-2019, ruby: 2.6}
           - {os: windows-2019, ruby: 2.7}
 
