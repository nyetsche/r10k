--- conflicted
+++ resolved
@@ -14,11 +14,7 @@
           - {os: ubuntu-18.04, ruby: 2.5}
           - {os: ubuntu-18.04, ruby: 2.6}
           - {os: ubuntu-18.04, ruby: 2.7}
-<<<<<<< HEAD
-          - {os: ubuntu-18.04, ruby: 3.0}
-=======
           - {os: ubuntu-18.04, ruby: 3.1}
->>>>>>> 28232fa2
           - {os: ubuntu-18.04, ruby: jruby-9.2.10.0}
           - {os: windows-2019, ruby: 2.5}
           - {os: windows-2019, ruby: 2.6}
