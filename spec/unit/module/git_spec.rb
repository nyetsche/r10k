--- conflicted
+++ resolved
@@ -86,12 +86,8 @@
 
   describe "properties" do
     subject do
-<<<<<<< HEAD
-      described_class.new('boolean', '/moduledir', {:git => 'git://git.example.com/adrienthebo/puppet-boolean',
+      described_class.new('boolean', '/moduledir', {:git => 'https://git.example.com/adrienthebo/puppet-boolean',
                                                     overrides: {modules: {default_ref: "main"}}})
-=======
-      described_class.new('boolean', '/moduledir', {:git => 'https://git.example.com/adrienthebo/puppet-boolean'})
->>>>>>> 28232fa2
     end
 
     before(:each) do
