---
language: ruby
services:
  - docker
bundler_args: "--without system"
script: "bundle exec rspec --color --format documentation spec/unit"
notifications:
  email: false
sudo: false
<<<<<<< HEAD
before_install: gem update bundler
rvm:
  - "2.5"
  - "2.4"
  - "2.3"
  - "jruby"
=======
>>>>>>> b0143447
jdk:
  - oraclejdk8
before_install: gem install bundler -v '< 2' --no-document
matrix:
  include:
    - stage: r10k tests
      rvm: 2.3.0
    - stage: r10k tests
      rvm: 2.2.0
    - stage: r10k tests
      rvm: 2.1.0
    - stage: r10k tests
      rvm: 2.0.0
    - stage: r10k tests
      rvm: 1.9.3
    - stage: r10k tests
      rvm: jruby-19mode
    - stage: r10k container tests
      language: generic
      script:
        - cd docker && make lint && make build && make test<|MERGE_RESOLUTION|>--- conflicted
+++ resolved
@@ -7,32 +7,19 @@
 notifications:
   email: false
 sudo: false
-<<<<<<< HEAD
-before_install: gem update bundler
-rvm:
-  - "2.5"
-  - "2.4"
-  - "2.3"
-  - "jruby"
-=======
->>>>>>> b0143447
 jdk:
-  - oraclejdk8
+    - oraclejdk8
 before_install: gem install bundler -v '< 2' --no-document
 matrix:
   include:
     - stage: r10k tests
+      rvm: 2.5.0
+    - stage: r10k tests
+      rvm: 2.4.0
+    - stage: r10k tests
       rvm: 2.3.0
     - stage: r10k tests
-      rvm: 2.2.0
-    - stage: r10k tests
-      rvm: 2.1.0
-    - stage: r10k tests
-      rvm: 2.0.0
-    - stage: r10k tests
-      rvm: 1.9.3
-    - stage: r10k tests
-      rvm: jruby-19mode
+      rvm: jruby
     - stage: r10k container tests
       language: generic
       script:
